--- conflicted
+++ resolved
@@ -77,13 +77,6 @@
 # extensions coming with Sphinx (named 'sphinx.ext.*') or your custom
 # ones.
 extensions = [
-<<<<<<< HEAD
-    "sphinx.ext.coverage",
-    "sphinx.ext.mathjax",
-    "sphinx.ext.viewcode",
-    "sphinx.ext.githubpages",
-    "sphinx.ext.autodoc",
-=======
     'sphinx.ext.coverage',
     'sphinx.ext.mathjax',
     'sphinx.ext.viewcode',
@@ -91,7 +84,6 @@
     'sphinx.ext.autodoc',
     'nbsphinx',
     'm2r',
->>>>>>> a63c2065
 ]
 
 # Disable docstring inheritance
@@ -103,12 +95,7 @@
 # The suffix(es) of source filenames.
 # You can specify multiple suffix as a list of string:
 #
-<<<<<<< HEAD
-# source_suffix = ['.rst', '.md']
-source_suffix = ".rst"
-=======
 source_suffix = ['.rst', '.md']
->>>>>>> a63c2065
 
 # The master toctree document.
 master_doc = "index"
@@ -220,4 +207,4 @@
 ]
 
 
-# -- Extension configuration -------------------------------------------------
+# -- Extension configuration -------------------------------------------------